--- conflicted
+++ resolved
@@ -1,1125 +1,1122 @@
-import * as THREE from 'three';
-import { 
-  CelestialType, 
-  CelestialConfig, 
-  CelestialCreationError,
-  Result, 
-  Ok, 
-  Err,
-  ValidationResult 
-} from './types/celestial.js';
-import { 
-  CelestialBody,
-  StarUserData,
-  PlanetUserData,
-  BlackHoleUserData,
-  CelestialBodyUserData,
-  gameState 
-} from './state.js';
-import { celestialObjectPools, starGeometry } from './utils.js';
-import { showMessage } from './ui.js';
-import { addTimelineLog } from './timeline.js';
-import { soundManager } from './sound.js';
-<<<<<<< HEAD
-import { CelestialBillboardSystem } from './systems/celestialBillboard.js';
-import { blackHoleGas } from './blackHoleGas.js';
-=======
-import { physicsConfig } from './physicsConfig.js';
->>>>>>> 6b814cb5
-
-// ファクトリークラスの実装
-export class CelestialBodyFactory {
-  private static instance: CelestialBodyFactory;
-
-  private constructor() {}
-
-  static getInstance(): CelestialBodyFactory {
-    if (!CelestialBodyFactory.instance) {
-      CelestialBodyFactory.instance = new CelestialBodyFactory();
-    }
-    return CelestialBodyFactory.instance;
-  }
-
-  // メインのファクトリーメソッド
-  static create(type: CelestialType, config: CelestialConfig): Result<CelestialBody, CelestialCreationError> {
-    const factory = CelestialBodyFactory.getInstance();
-    
-    try {
-      // パラメータ検証
-      const validation = factory.validateConfig(type, config);
-      if (!validation.isValid) {
-        return Err(new CelestialCreationError(
-          'VALIDATION_ERROR',
-          'Configuration validation failed',
-          { errors: validation.errors }
-        ));
-      }
-
-      // 天体作成
-      const body = factory.createCelestialBody(type, config);
-      if (!body) {
-        return Err(new CelestialCreationError(
-          'CREATION_FAILED',
-          `Failed to create celestial body of type: ${type}`
-        ));
-      }
-
-      // Debug: console.log('[CELESTIAL] Created celestial body:', {
-      //   type,
-      //   name: body.userData.name,
-      //   mass: body.userData.mass
-      // });
-
-      return Ok(body);
-    } catch (error) {
-      console.error('[CELESTIAL] Creation error:', error);
-      return Err(new CelestialCreationError(
-        'UNEXPECTED_ERROR',
-        error instanceof Error ? error.message : 'Unknown error occurred',
-        error
-      ));
-    }
-  }
-
-  // パラメータ検証
-  private validateConfig(type: CelestialType, config: CelestialConfig): ValidationResult {
-    const errors: string[] = [];
-
-    // 型チェック
-    if (!type || !this.isValidCelestialType(type)) {
-      errors.push(`Invalid celestial type: ${type}`);
-    }
-
-    // 親天体の検証（惑星、衛星などに必要）- ただしロード時はスキップ
-    if (!config.isLoading && this.requiresParent(type) && !config.parent) {
-      errors.push(`Type ${type} requires a parent celestial body`);
-    }
-
-    // 質量の検証
-    if (config.mass !== undefined && config.mass <= 0) {
-      errors.push('Mass must be positive');
-    }
-
-    // 半径の検証
-    if (config.radius !== undefined && config.radius <= 0) {
-      errors.push('Radius must be positive');
-    }
-
-    // ベクトルの検証
-    if (config.position && !this.isValidVector(config.position)) {
-      errors.push('Invalid position vector');
-    }
-
-    if (config.velocity && !this.isValidVector(config.velocity)) {
-      errors.push('Invalid velocity vector');
-    }
-
-    return {
-      isValid: errors.length === 0,
-      errors
-    };
-  }
-
-  // 有効な天体タイプかチェック
-  private isValidCelestialType(type: string): type is CelestialType {
-    const validTypes: CelestialType[] = [
-      'star', 'planet', 'moon', 'asteroid', 
-      'comet', 'dwarfPlanet', 'black_hole'
-    ];
-    return validTypes.includes(type as CelestialType);
-  }
-
-  // LODサポートの準備
-  private prepareLODSupport(body: CelestialBody, type: CelestialType, radius: number): void {
-    const billboardSystem = CelestialBillboardSystem.getInstance();
-    
-    // ビルボード用の設定を作成
-    const billboardConfig = billboardSystem.createBillboardConfig(type, {
-      ...body.userData,
-      radius
-    });
-    
-    // ビルボードスプライトを取得（まだbodyには追加しない）
-    const billboard = billboardSystem.getBillboard(body.userData.name || body.uuid, billboardConfig);
-    billboard.visible = false; // 初期状態では非表示
-    
-    // LOD関連のプロパティをuserDataに追加
-    body.userData.billboardSprite = billboard;
-    body.userData.lod = true; // LOD対応フラグ
-    
-    // 高詳細ジオメトリの保存
-    if (body instanceof THREE.Mesh && body.geometry) {
-      body.userData.highDetailGeometry = body.geometry;
-      
-      // 簡易ジオメトリの作成（頂点数を削減）
-      const simplifiedGeometry = this.createSimplifiedGeometry(body.geometry, type);
-      if (simplifiedGeometry) {
-        body.userData.simplifiedGeometry = simplifiedGeometry;
-      }
-    }
-    
-    // 点光源の追加（遠距離表示用）
-    if (type === 'star' || type === 'black_hole') {
-      const color = type === 'star' ? 
-        (body.userData as StarUserData).temperature ? this.getStarColorFromTemp((body.userData as StarUserData).temperature) : 0xffffff :
-        0x4400ff;
-      
-      const pointLight = new THREE.PointLight(color, 1, 0);
-      pointLight.visible = false; // 初期状態では非表示
-      body.add(pointLight);
-      body.userData.pointLight = pointLight;
-    }
-  }
-
-  // 簡易ジオメトリの作成
-  private createSimplifiedGeometry(originalGeometry: THREE.BufferGeometry, type: CelestialType): THREE.BufferGeometry | null {
-    // 天体タイプに応じて簡易化レベルを調整
-    const simplificationLevel = {
-      'star': 16,        // 恒星は比較的単純な球体
-      'planet': 24,      // 惑星は中程度の詳細度
-      'moon': 12,        // 月は低詳細
-      'asteroid': 8,     // 小惑星は最低詳細
-      'comet': 10,       // 彗星
-      'dwarfPlanet': 16, // 準惑星
-      'black_hole': 8    // ブラックホールは見た目より効果重視
-    };
-    
-    const segments = simplificationLevel[type] || 12;
-    
-    // 新しい簡易球体ジオメトリを作成
-    return new THREE.SphereGeometry(1, segments, segments);
-  }
-
-  // 温度から恒星の色を取得
-  private getStarColorFromTemp(temperature: number): number {
-    if (temperature > 30000) return 0x9bb0ff; // O型（青）
-    if (temperature > 10000) return 0xaabfff; // B型（青白）
-    if (temperature > 7500) return 0xcad7ff;  // A型（白）
-    if (temperature > 6000) return 0xf8f7ff;  // F型（黄白）
-    if (temperature > 5200) return 0xfff4ea;  // G型（黄）
-    if (temperature > 3700) return 0xffd2a1;  // K型（橙）
-    return 0xffcc6f; // M型（赤）
-  }
-
-  // 親天体が必要かチェック
-  private requiresParent(type: CelestialType): boolean {
-    // 衛星と準惑星のみ親天体が必要
-    // 小惑星と彗星は独立した天体として存在可能
-    return ['moon', 'dwarfPlanet'].includes(type);
-  }
-
-  // ベクトルの妥当性チェック
-  private isValidVector(vector: THREE.Vector3): boolean {
-    return vector instanceof THREE.Vector3 &&
-           isFinite(vector.x) && 
-           isFinite(vector.y) && 
-           isFinite(vector.z);
-  }
-
-  // 実際の天体作成処理
-  private createCelestialBody(type: CelestialType, config: CelestialConfig): CelestialBody | null {
-    let body: any;
-    const materialParams: any = { 
-      color: new THREE.Color(0xffffff), 
-      roughness: 0.8, 
-      metalness: 0.2, 
-      emissive: new THREE.Color(0x000000), 
-      emissiveIntensity: 0.2 
-    };
-    
-    let radius = 1;
-    let gameMass = 0;
-    let specificData: Partial<StarUserData | PlanetUserData | BlackHoleUserData> | null = null;
-
-    // 天体タイプ別の処理
-    if (config.isLoading) {
-      const data = config.userData;
-      gameMass = data.mass;
-      radius = data.radius || 1;
-      specificData = data;
-    } else {
-      const creationResult = this.createSpecificCelestialData(type, config);
-      if (!creationResult) return null;
-      
-      gameMass = creationResult.mass;
-      // configで指定されたradiusがある場合はそれを優先
-      radius = config.radius !== undefined ? config.radius : creationResult.radius;
-      specificData = creationResult.data;
-      
-      // Debug log removed
-    }
-
-    // 天体タイプ別の3Dオブジェクト作成
-    const objectResult = this.create3DObject(type, { 
-      radius, 
-      gameMass, 
-      materialParams, 
-      specificData,
-      config 
-    });
-    
-    if (!objectResult) return null;
-    
-    body = objectResult;
-
-    // 共通のuserData設定
-    const finalUserData = this.createUserData(type, {
-      gameMass,
-      radius,
-      config,
-      specificData
-    });
-
-    body.userData = finalUserData;
-
-    // LODサポートの準備
-    this.prepareLODSupport(body, type, radius);
-
-    // 位置設定
-    if (config.position) {
-      body.position.copy(config.position);
-    }
-
-    // 恒星の場合は光源を追加
-    if (type === 'star' && !config.isLoading) {
-      const pointLight = new THREE.PointLight(materialParams.emissive, 2, 4000);
-      body.add(pointLight);
-    }
-
-    return body;
-  }
-
-  // 天体タイプ別のデータ作成
-  private createSpecificCelestialData(
-    type: CelestialType, 
-    config: CelestialConfig
-  ): { mass: number; radius: number; data: any } | null {
-    switch (type) {
-      case 'star':
-        return this.createStarData();
-      case 'planet':
-        return this.createPlanetData(config.parent);
-      case 'moon':
-        return this.createMoonData(config.parent);
-      case 'asteroid':
-        return this.createAsteroidData(config.parent, config);
-      case 'comet':
-        return this.createCometData(config.parent, config);
-      case 'dwarfPlanet':
-        return this.createDwarfPlanetData(config.parent);
-      case 'black_hole':
-        return this.createBlackHoleData(config);
-      default:
-        return null;
-    }
-  }
-
-  // 恒星データ作成
-  private createStarData(): { mass: number; radius: number; data: Partial<StarUserData> } {
-    const starTypes = [
-      { type: 'red', tempMin: 2400, tempMax: 3700, massMin: 0.08, massMax: 0.45 },
-      { type: 'orange', tempMin: 3700, tempMax: 5200, massMin: 0.45, massMax: 0.8 },
-      { type: 'yellow', tempMin: 5200, tempMax: 6000, massMin: 0.8, massMax: 1.04 },
-      { type: 'white', tempMin: 6000, tempMax: 7500, massMin: 1.04, massMax: 1.4 },
-      { type: 'blue', tempMin: 7500, tempMax: 30000, massMin: 1.4, massMax: 16 }
-    ];
-    
-    const selectedType = starTypes[Math.floor(Math.random() * starTypes.length)];
-    const age = Math.random() * 500;
-    const temperature = Math.floor(Math.random() * (selectedType.tempMax - selectedType.tempMin + 1)) + selectedType.tempMin;
-    const mass = Math.random() * (selectedType.massMax - selectedType.massMin) + selectedType.massMin;
-    
-    const starData: Partial<StarUserData> = {
-      age: age.toFixed(2),
-      temperature: temperature,
-      mass: parseFloat(mass.toFixed(2)),
-      spectralType: selectedType.type
-    };
-    
-    starData.lifespan = this.calculateStarLifespan(starData as StarUserData);
-    
-    const gameMass = (starData.mass as number) * 1000;
-    const radius = Math.max(Math.cbrt(gameMass) * 8.0, 15.0);
-    
-    
-    return { mass: gameMass, radius, data: starData };
-  }
-
-  // 恒星の寿命計算
-  private calculateStarLifespan(starData: StarUserData): number {
-    if (starData.mass < 0.1) return 1000;
-    if (starData.mass < 0.5) return 500;
-    if (starData.mass < 1.0) return 200;
-    if (starData.mass < 2.0) return 50;
-    if (starData.mass < 5.0) return 10;
-    return 5;
-  }
-
-  // 惑星データ作成
-  private createPlanetData(parent: CelestialBody | undefined): { mass: number; radius: number; data: Partial<PlanetUserData> } | null {
-    if (!parent || !parent.userData) return null;
-    
-    const parentMass = parent.userData.mass as number;
-    const mass = parentMass * (Math.random() * 0.005 + 0.0001);
-    const radius = Math.cbrt(mass);
-    const temperature = Math.floor(Math.random() * 300) - 150;
-    const atmosphere = Math.random();
-    const water = Math.random();
-    let planetType = (mass < parentMass * 0.01) ? 'rocky' : 'gas_giant';
-    let subType = 'unknown';
-    let geologicalActivity = 0;
-
-    if (planetType === 'rocky') {
-      geologicalActivity = Math.random();
-      if (water > 0.7 && temperature > -50 && temperature < 50) {
-        subType = 'ocean_world';
-      } else if (temperature < -50) {
-        subType = 'ice_world';
-        geologicalActivity *= 0.2;
-      } else if (water < 0.1 && temperature > 0) {
-        subType = 'desert_world';
-      } else {
-        subType = 'terran';
-      }
-    } else {
-      subType = (temperature > 0) ? 'jupiter_like' : 'neptune_like';
-    }
-
-    const planetData: Partial<PlanetUserData> = {
-      mass: parseFloat(mass.toFixed(5)),
-      radius: parseFloat(radius.toFixed(5)),
-      planetType: planetType,
-      subType: subType,
-      temperature: temperature,
-      atmosphere: atmosphere.toFixed(2),
-      water: water.toFixed(2),
-      geologicalActivity: geologicalActivity.toFixed(2)
-    };
-    
-    planetData.habitability = this.calculateHabitability(planetData as PlanetUserData);
-    
-    const visualRadius = Math.max(Math.cbrt(mass) * 2.5, 3.0);
-    
-    return { mass, radius: visualRadius, data: planetData };
-  }
-
-  // 居住性計算
-  private calculateHabitability(planetData: PlanetUserData): number {
-    let score = 0;
-    const temp = planetData.temperature;
-    if (temp >= 0 && temp <= 40) score += 40;
-    else if (temp > -50 && temp < 90) score += 20;
-    
-    const atm = parseFloat(planetData.atmosphere);
-    if (atm >= 0.5 && atm <= 0.8) score += 30;
-    else if (atm > 0.2 && atm < 1.0) score += 15;
-    
-    const water = parseFloat(planetData.water);
-    score += water * 30;
-    
-    return Math.min(100, Math.max(0, Math.floor(score)));
-  }
-
-  // その他の天体データ作成メソッド
-  private createMoonData(parent: CelestialBody | undefined): { mass: number; radius: number; data: any } | null {
-    if (!parent || !parent.userData) return null;
-    const parentMass = parent.userData.mass as number;
-    const mass = parentMass * (Math.random() * 0.0002 + 0.00002);
-    const radius = Math.max(Math.cbrt(mass) * 1.8, 1.5);
-    return { mass, radius, data: {} };
-  }
-
-  private createAsteroidData(parent: CelestialBody | undefined, config: CelestialConfig): { mass: number; radius: number; data: any } | null {
-    let mass: number;
-    let radius: number;
-    
-    if (parent && parent.userData) {
-      // 親天体がある場合は、その質量に基づいて計算
-      const parentMass = parent.userData.mass as number;
-      mass = parentMass * (Math.random() * 0.00001 + 0.000001);
-      radius = Math.max(Math.cbrt(mass) * 1.0, 0.8);
-    } else if (config.mass !== undefined && config.radius !== undefined) {
-      // 親天体がない場合は、設定値を使用（衝突の破片など）
-      mass = config.mass;
-      radius = config.radius;
-    } else {
-      // どちらもない場合はデフォルト値
-      mass = 10 + Math.random() * 90;  // 10-100の範囲
-      radius = Math.max(Math.cbrt(mass) * 0.5, 0.5);
-    }
-    
-    return { mass, radius, data: {} };
-  }
-
-  private createCometData(parent: CelestialBody | undefined, config: CelestialConfig): { mass: number; radius: number; data: any } | null {
-    let mass: number;
-    let radius: number;
-    
-    if (parent && parent.userData) {
-      // 親天体がある場合は、その質量に基づいて計算
-      const parentMass = parent.userData.mass as number;
-      mass = parentMass * (Math.random() * 0.000005 + 0.0000005);
-      radius = Math.max(Math.cbrt(mass) * 1.2, 1.0);
-    } else if (config.mass !== undefined && config.radius !== undefined) {
-      // 親天体がない場合は、設定値を使用
-      mass = config.mass;
-      radius = config.radius;
-    } else {
-      // どちらもない場合はデフォルト値
-      mass = 5 + Math.random() * 45;  // 5-50の範囲（小惑星より小さめ）
-      radius = Math.max(Math.cbrt(mass) * 0.8, 0.8);
-    }
-    
-    return { mass, radius, data: {} };
-  }
-
-  private createDwarfPlanetData(parent: CelestialBody | undefined): { mass: number; radius: number; data: any } | null {
-    if (!parent || !parent.userData) return null;
-    const parentMass = parent.userData.mass as number;
-    const mass = parentMass * (Math.random() * 0.0005 + 0.00005);
-    const radius = Math.max(Math.cbrt(mass) * 2.0, 2.0);
-    return { mass, radius, data: {} };
-  }
-
-  private createBlackHoleData(config: CelestialConfig): { mass: number; radius: number; data: any } {
-    const mass = config.mass || 10000000;
-    const radius = config.radius || 500;
-    return { mass, radius, data: {} };
-  }
-
-  // 3Dオブジェクト作成（天体タイプ別）
-  private create3DObject(
-    type: CelestialType, 
-    params: any
-  ): THREE.Object3D | null {
-    switch (type) {
-      case 'star':
-        return this.createStarObject(params);
-      case 'planet':
-        return this.createPlanetObject(params);
-      case 'moon':
-        return this.createMoonObject(params);
-      case 'asteroid':
-        return this.createAsteroidObject(params);
-      case 'comet':
-        return this.createCometObject(params);
-      case 'dwarfPlanet':
-        return this.createDwarfPlanetObject(params);
-      case 'black_hole':
-        return this.createBlackHoleObject(params);
-      default:
-        return null;
-    }
-  }
-
-  // 恒星オブジェクト作成
-  private createStarObject(params: any): THREE.Mesh {
-    const starColors: { [key: string]: THREE.Color } = {
-      'red': new THREE.Color(0xFF4000),
-      'orange': new THREE.Color(0xFFA500),
-      'yellow': new THREE.Color(0xFFFF00),
-      'white': new THREE.Color(0xFFFFFF),
-      'blue': new THREE.Color(0x87CEEB)
-    };
-    
-    const starColor = starColors[params.specificData.spectralType] || new THREE.Color(0xffffff);
-    params.materialParams.color.set(starColor);
-    params.materialParams.emissive.set(starColor);
-    params.materialParams.emissiveIntensity = 1.8;
-    params.materialParams.metalness = 0.0;
-    params.materialParams.roughness = 1.0;
-    
-    
-    // ジオメトリは単位サイズ（半径1）で作成
-    const starSphereGeometry = celestialObjectPools.getSphereGeometry(1);
-    const starMaterial = celestialObjectPools.getMaterial('star', params.materialParams);
-    const body = new THREE.Mesh(starSphereGeometry, starMaterial);
-    // スケールで実際の半径を設定
-    body.scale.set(params.radius, params.radius, params.radius);
-    // シャドウの設定
-    body.castShadow = true;
-    body.receiveShadow = true;
-    
-    
-    (body.userData as any).originalRadius = params.radius;
-    (body.userData as any).materialType = 'star';
-    
-    return body;
-  }
-
-  // 惑星オブジェクト作成
-  private createPlanetObject(params: any): THREE.Group | null {
-    const planetData = params.specificData as PlanetUserData;
-    const maps = this.createRealisticPlanetMaps(
-      planetData.subType, 
-      parseFloat(planetData.water), 
-      parseFloat(planetData.atmosphere)
-    );
-    
-    if (!maps.map || !maps.normalMap) return null;
-
-    const planetMaterial = celestialObjectPools.getMaterial('planet', { 
-      map: maps.map, 
-      normalMap: maps.normalMap, 
-      normalScale: new THREE.Vector2(0.8, 0.8), 
-      emissive: new THREE.Color(0x001133), 
-      emissiveIntensity: 0.15, 
-      roughness: 0.6,
-      metalness: 0.1,
-      envMapIntensity: 0.5 
-    });
-    
-    // ジオメトリは単位サイズ（半径1）で作成
-    const planetGeometry = celestialObjectPools.getSphereGeometry(1);
-    const planetMesh = new THREE.Mesh(planetGeometry, planetMaterial);
-    // スケールで実際の半径を設定
-    planetMesh.scale.set(params.radius, params.radius, params.radius);
-    // シャドウの設定
-    planetMesh.castShadow = true;
-    planetMesh.receiveShadow = true;
-    (planetMesh.userData as any).originalRadius = params.radius;
-    (planetMesh.userData as any).materialType = 'planet';
-    
-    const body = new THREE.Group();
-    body.add(planetMesh);
-    
-    // 大気の追加
-    if (parseFloat(planetData.atmosphere) > 0.1) {
-      this.addAtmosphere(body, planetData, params.radius);
-    }
-    
-    // ガス惑星の環の追加
-    if (planetData.planetType === 'gas_giant' && Math.random() < 0.5) {
-      this.addPlanetRings(body, params.radius);
-    }
-    
-    return body;
-  }
-
-  // その他の天体オブジェクト作成メソッド（簡略化）
-  private createMoonObject(params: any): THREE.Mesh {
-    // ジオメトリは単位サイズ（半径1）で作成
-    const moonGeometry = celestialObjectPools.getSphereGeometry(1);
-    const moonMaterial = new THREE.MeshStandardMaterial({ 
-      color: 0x999999, 
-      roughness: 0.8,
-      metalness: 0.1,
-      emissive: new THREE.Color(0x333333),
-      emissiveIntensity: 0.1
-    });
-    const body = new THREE.Mesh(moonGeometry, moonMaterial);
-    // スケールで実際の半径を設定
-    body.scale.set(params.radius, params.radius, params.radius);
-    // シャドウの設定
-    body.castShadow = true;
-    body.receiveShadow = true;
-    
-    // アウトライン追加
-    this.addOutline(body, params.radius, 0xffffff, 0.2);
-    
-    return body;
-  }
-
-  private createAsteroidObject(params: any): THREE.Mesh {
-    // パラメータの検証
-    const safeRadius = (isFinite(params.radius) && params.radius > 0) ? params.radius : 1;
-    
-    // シンプルな球体ジオメトリを使用（NaNエラーを回避）
-    const asteroidGeom = celestialObjectPools.getSphereGeometry(1);
-    const asteroidMaterial = new THREE.MeshStandardMaterial({ 
-      color: 0x888888, 
-      roughness: 0.9, 
-      metalness: 0.5,
-      emissive: new THREE.Color(0x222222),
-      emissiveIntensity: 0.05
-    });
-    const body = new THREE.Mesh(asteroidGeom, asteroidMaterial);
-    
-    // スケールで実際の半径を設定
-    body.scale.set(safeRadius, safeRadius, safeRadius);
-    // シャドウの設定
-    body.castShadow = true;
-    body.receiveShadow = true;
-    
-    // アウトライン追加
-    this.addOutline(body, safeRadius, 0xaaaaaa, 0.15);
-    
-    return body;
-  }
-
-  private createCometObject(params: any): THREE.Mesh {
-    // ジオメトリは単位サイズ（半径1）で作成
-    const coreGeometry = new THREE.SphereGeometry(1, 16, 16);
-    const coreMaterial = new THREE.MeshBasicMaterial({ 
-      color: 0xaaddff, 
-      blending: THREE.AdditiveBlending,
-      transparent: true,
-      opacity: 0.8
-    });
-    const body = new THREE.Mesh(coreGeometry, coreMaterial);
-    // スケールで実際の半径を設定
-    body.scale.set(params.radius, params.radius, params.radius);
-    // シャドウの設定
-    body.castShadow = true;
-    body.receiveShadow = true;
-    
-    // コマ効果
-    const comaGeometry = new THREE.SphereGeometry(1, 12, 12);
-    const comaMaterial = new THREE.MeshBasicMaterial({
-      color: 0x66aaff,
-      transparent: true,
-      opacity: 0.2,
-      blending: THREE.AdditiveBlending
-    });
-    const coma = new THREE.Mesh(comaGeometry, comaMaterial);
-    // コマは2倍のサイズ
-    coma.scale.set(2, 2, 2);
-    body.add(coma);
-    
-    // アウトライン追加
-    this.addOutline(body, params.radius * 1.1, 0xffffff, 0.3);
-    
-    return body;
-  }
-
-  private createDwarfPlanetObject(params: any): THREE.Mesh {
-    // ジオメトリは単位サイズ（半径1）で作成
-    const dwarfGeometry = celestialObjectPools.getSphereGeometry(1);
-    const dwarfMaterial = new THREE.MeshStandardMaterial({ 
-      color: 0xaa8866, 
-      roughness: 0.9,
-      metalness: 0.2
-    });
-    const body = new THREE.Mesh(dwarfGeometry, dwarfMaterial);
-    // スケールで実際の半径を設定
-    body.scale.set(params.radius, params.radius, params.radius);
-    // シャドウの設定
-    body.castShadow = true;
-    body.receiveShadow = true;
-    return body;
-  }
-
-  private createBlackHoleObject(params: any): THREE.Group {
-    const blackHoleGroup = new THREE.Group();
-    
-    // イベントホライズン
-    const horizonMaterial = new THREE.MeshBasicMaterial({ 
-      color: 0x000000, 
-      transparent: true, 
-      opacity: 0.9,
-      depthTest: false,
-      fog: false
-    });
-    const horizon = new THREE.Mesh(starGeometry.clone(), horizonMaterial);
-    horizon.scale.set(params.radius, params.radius, params.radius);
-    horizon.renderOrder = 1000;
-    horizon.frustumCulled = false;
-    blackHoleGroup.add(horizon);
-    
-    // アウトライン
-    const outlineMaterial = new THREE.MeshBasicMaterial({ 
-      color: 0x444444, 
-      transparent: true, 
-      opacity: 0.8,
-      side: THREE.BackSide,
-      depthTest: false,
-      fog: false
-    });
-    const outline = new THREE.Mesh(starGeometry.clone(), outlineMaterial);
-    outline.scale.set(params.radius * 1.05, params.radius * 1.05, params.radius * 1.05);
-    outline.renderOrder = 999;
-    outline.frustumCulled = false;
-    blackHoleGroup.add(outline);
-
-    // エッジグロー
-    const edgeGlowGeometry = new THREE.TorusGeometry(params.radius * 1.02, params.radius * 0.05, 16, 100);
-    const edgeGlowMaterial = new THREE.MeshBasicMaterial({ 
-      color: 0xffd700, 
-      blending: THREE.AdditiveBlending, 
-      side: THREE.DoubleSide, 
-      transparent: true, 
-      opacity: 1.0,
-      depthTest: false,
-      fog: false
-    });
-    const edgeGlow = new THREE.Mesh(edgeGlowGeometry, edgeGlowMaterial);
-    edgeGlow.name = 'black_hole_edge_glow';
-    edgeGlow.renderOrder = 1001;
-    edgeGlow.frustumCulled = false;
-    blackHoleGroup.add(edgeGlow);
-
-    // 降着円盤
-    this.addAccretionDisk(blackHoleGroup, params.radius);
-    
-    blackHoleGroup.frustumCulled = false;
-    return blackHoleGroup;
-  }
-
-  // ヘルパーメソッド
-  private addOutline(body: THREE.Object3D, radius: number, color: number, opacity: number): void {
-    // ジオメトリは単位サイズ（半径1）で作成
-    const outlineGeometry = celestialObjectPools.getSphereGeometry(1);
-    const outlineMaterial = new THREE.MeshBasicMaterial({
-      color: color,
-      transparent: true,
-      opacity: opacity,
-      side: THREE.BackSide
-    });
-    const outline = new THREE.Mesh(outlineGeometry, outlineMaterial);
-    // アウトラインはオリジナルの1.05倍のサイズ
-    outline.scale.set(radius * 1.05, radius * 1.05, radius * 1.05);
-    body.add(outline);
-  }
-
-  private addAtmosphere(body: THREE.Group, planetData: PlanetUserData, radius: number): void {
-    let atmosphereColor: any = 0xffffff;
-    if (planetData.subType === 'neptune_like') atmosphereColor = 0x4169E1;
-    else if (planetData.subType === 'terran' || planetData.subType === 'ocean_world') atmosphereColor = 0x87ceeb;
-    
-    const atmosphereMaterial = celestialObjectPools.getMaterial('atmosphere', { 
-      color: atmosphereColor, 
-      transparent: true, 
-      opacity: parseFloat(planetData.atmosphere) * 0.3, 
-      blending: THREE.AdditiveBlending 
-    });
-    // ジオメトリは単位サイズ（半径1）で作成
-    const atmosphereGeometry = celestialObjectPools.getSphereGeometry(1);
-    const atmosphereSphere = new THREE.Mesh(atmosphereGeometry, atmosphereMaterial);
-    atmosphereSphere.name = 'atmosphere';
-    // 大気はオリジナルの1.05倍のサイズ
-    atmosphereSphere.scale.set(radius * 1.05, radius * 1.05, radius * 1.05);
-    (atmosphereSphere.userData as any).originalRadius = radius * 1.05;
-    (atmosphereSphere.userData as any).materialType = 'atmosphere';
-    body.add(atmosphereSphere);
-  }
-
-  private addPlanetRings(body: THREE.Group, radius: number): void {
-    const ringTexture = new THREE.CanvasTexture(document.createElement('canvas'));
-    const ringMaterial = new THREE.MeshBasicMaterial({ 
-      map: ringTexture, 
-      side: THREE.DoubleSide, 
-      transparent: true, 
-      opacity: 0.6 
-    });
-    const ring = new THREE.Mesh(
-      new THREE.RingGeometry(radius * 1.5, radius * 2.5, 64), 
-      ringMaterial
-    );
-    ring.rotation.x = Math.PI / 2 + (Math.random() - 0.5) * 0.2;
-    body.add(ring);
-  }
-
-  private addAccretionDisk(blackHoleGroup: THREE.Group, radius: number): void {
-    const diskGeometry = new THREE.RingGeometry(radius * 1.1, radius * 2.5, 64);
-    const canvas = document.createElement('canvas');
-    canvas.width = 256; 
-    canvas.height = 256;
-    const context = canvas.getContext('2d');
-    
-    if (context) {
-      const gradient = context.createRadialGradient(128, 128, 0, 128, 128, 128);
-      gradient.addColorStop(0, 'rgba(255, 200, 0, 1)');
-      gradient.addColorStop(0.5, 'rgba(255, 100, 0, 0.8)');
-      gradient.addColorStop(1, 'rgba(255, 0, 0, 0)');
-      context.fillStyle = gradient;
-      context.fillRect(0, 0, 256, 256);
-      
-      const diskTexture = new THREE.CanvasTexture(canvas);
-      const diskMaterial = new THREE.MeshBasicMaterial({ 
-        map: diskTexture, 
-        side: THREE.DoubleSide, 
-        transparent: true, 
-        blending: THREE.AdditiveBlending,
-        depthTest: false,
-        opacity: 0.9,
-        fog: false
-      });
-      const disk = new THREE.Mesh(diskGeometry, diskMaterial);
-      disk.rotation.x = Math.PI / 2;
-      disk.renderOrder = 998;
-      disk.frustumCulled = false;
-      blackHoleGroup.add(disk);
-    }
-  }
-
-  private createRealisticAsteroid(radius: number): THREE.BufferGeometry {
-    // 半径の検証とデフォルト値
-    const safeRadius = (isFinite(radius) && radius > 0) ? radius : 1;
-    
-    // デバッグ情報
-    if (!isFinite(safeRadius)) {
-      console.error('[ASTEROID] Invalid radius for asteroid:', radius, 'using default: 1');
-    }
-    
-    // 単位サイズ（半径1）でジオメトリを作成
-    const geometry = new THREE.SphereGeometry(1, 16, 16); // 頂点数を減らしてパフォーマンス向上
-    const position = geometry.attributes.position;
-    const vertex = new THREE.Vector3();
-    
-    for (let i = 0; i < position.count; i++){
-      vertex.fromBufferAttribute(position, i);
-      
-      // ランダムな凹凸を追加
-      const randomScale = 1 + (Math.random() - 0.5) * 0.4;
-      vertex.multiplyScalar(randomScale);
-      
-      // 時々深いクレーターを作成
-      if (Math.random() < 0.1) {
-        vertex.multiplyScalar(0.85 + Math.random() * 0.1);
-      }
-      
-      // 最終的にradius倍する
-      vertex.multiplyScalar(safeRadius);
-      
-      // NaNチェック
-      if (!isFinite(vertex.x) || !isFinite(vertex.y) || !isFinite(vertex.z)) {
-        console.error('[ASTEROID] NaN vertex detected at index:', i);
-        vertex.set(safeRadius, 0, 0); // フォールバック
-      }
-      
-      position.setXYZ(i, vertex.x, vertex.y, vertex.z);
-    }
-    
-    geometry.computeVertexNormals();
-    geometry.computeBoundingSphere();
-    return geometry;
-  }
-
-  private createRealisticPlanetMaps(
-    subType: string, 
-    water: number, 
-    atmosphere: number
-  ): { map: THREE.CanvasTexture | null, normalMap: THREE.CanvasTexture | null } {
-    const width = 512, height = 256;
-    const canvas = document.createElement('canvas');
-    canvas.width = width; 
-    canvas.height = height;
-    const context = canvas.getContext('2d');
-    const normalCanvas = document.createElement('canvas');
-    normalCanvas.width = width; 
-    normalCanvas.height = height;
-    const normalContext = normalCanvas.getContext('2d');
-
-    if (!context || !normalContext) {
-      return { map: null, normalMap: null };
-    }
-
-    let baseColor, landColor, oceanColor;
-
-    switch (subType) {
-      case 'jupiter_like':
-        baseColor = new THREE.Color(0xD2B48C);
-        for (let y = 0; y < height; y++) {
-          const bandFactor = Math.sin(y / (height / (Math.random() * 12 + 6))) * 0.5 + 0.5;
-          const c = baseColor.clone().offsetHSL(0, bandFactor * 0.2 - 0.1, bandFactor * 0.1 - 0.05);
-          context.fillStyle = c.getStyle();
-          context.fillRect(0, y, width, 1);
-        }
-        break;
-      case 'neptune_like':
-        baseColor = new THREE.Color(0x4169E1);
-        for (let y = 0; y < height; y++) {
-          const bandFactor = Math.sin(y / (height / (Math.random() * 8 + 4))) * 0.5 + 0.5;
-          const c = baseColor.clone().offsetHSL(0, 0, bandFactor * 0.3 - 0.15);
-          context.fillStyle = c.getStyle();
-          context.fillRect(0, y, width, 1);
-        }
-        break;
-      case 'ocean_world':
-        oceanColor = new THREE.Color(0x1e90ff);
-        landColor = new THREE.Color(0x32cd32);
-        context.fillStyle = oceanColor.getStyle();
-        context.fillRect(0, 0, width, height);
-        for (let i = 0; i < 1000; i++) {
-          context.fillStyle = landColor.getStyle();
-          context.fillRect(Math.random() * width, Math.random() * height, 3, 3);
-        }
-        break;
-      case 'ice_world':
-        context.fillStyle = '#ffffff';
-        context.fillRect(0, 0, width, height);
-        for (let i = 0; i < 50; i++) {
-          context.strokeStyle = '#cccccc';
-          context.beginPath();
-          context.moveTo(Math.random() * width, Math.random() * height);
-          context.lineTo(Math.random() * width, Math.random() * height);
-          context.stroke();
-        }
-        break;
-      case 'desert_world':
-        context.fillStyle = new THREE.Color(0xF4A460).getStyle();
-        context.fillRect(0, 0, width, height);
-        for (let i = 0; i < height; i += 4) {
-          context.fillStyle = `rgba(0,0,0,${Math.random() * 0.1})`;
-          context.fillRect(0, i, width, 2);
-        }
-        break;
-      case 'terran':
-      default:
-        oceanColor = new THREE.Color(0x4682b4);
-        landColor = new THREE.Color(0x228b22);
-        context.fillStyle = oceanColor.getStyle();
-        context.fillRect(0, 0, width, height);
-        for (let i = 0; i < 50000; i++) {
-          if (Math.random() > water) {
-            context.fillStyle = landColor.clone().offsetHSL(0, 0, (Math.random() - 0.5) * 0.2).getStyle();
-            context.fillRect(Math.random() * width, Math.random() * height, 2, 2);
-          }
-        }
-        break;
-    }
-    
-    // ノーマルマップ生成
-    normalContext.drawImage(canvas, 0, 0);
-    const imgData = context.getImageData(0, 0, width, height);
-    const normalData = normalContext.createImageData(width, height);
-    
-    for (let y = 1; y < height - 1; y++) {
-      for (let x = 1; x < width - 1; x++) {
-        const i = (y * width + x) * 4;
-        const tx = (imgData.data[i - 4] - imgData.data[i + 4]) / 255;
-        const ty = (imgData.data[i - width * 4] - imgData.data[i + width * 4]) / 255;
-        const normal = new THREE.Vector3(tx, ty, 1).normalize();
-        normalData.data[i] = (normal.x * 0.5 + 0.5) * 255;
-        normalData.data[i + 1] = (normal.y * 0.5 + 0.5) * 255;
-        normalData.data[i + 2] = (normal.z * 0.5 + 0.5) * 255;
-        normalData.data[i + 3] = 255;
-      }
-    }
-    
-    normalContext.putImageData(normalData, 0, 0);
-    
-    return { 
-      map: new THREE.CanvasTexture(canvas), 
-      normalMap: new THREE.CanvasTexture(normalCanvas) 
-    };
-  }
-
-  // 共通のuserData作成
-  private createUserData(
-    type: CelestialType,
-    params: any
-  ): CelestialBodyUserData {
-    // 速度の計算（惑星の場合は円軌道速度を計算）
-    let velocity = params.config.velocity ? params.config.velocity.clone() : new THREE.Vector3(0, 0, 0);
-    
-    // 惑星、衛星、小惑星、彗星の場合は親天体との円軌道速度を計算
-    if (!params.config.isLoading && params.config.parent && 
-        (type === 'planet' || type === 'moon' || type === 'asteroid' || type === 'comet' || type === 'dwarfPlanet')) {
-      velocity = this.calculateOrbitalVelocity(params.config.parent, params.config.position);
-    }
-    
-    const finalUserData: CelestialBodyUserData = {
-      type: type,
-      name: params.config.name || `${type}-${Math.random().toString(16).slice(2, 8)}`,
-      creationYear: gameState.gameYear,
-      mass: params.gameMass,
-      velocity: velocity,
-      acceleration: new THREE.Vector3(0, 0, 0),
-      isStatic: type === 'black_hole',
-      radius: params.radius
-    };
-
-    const additionalData = params.config.isLoading ? params.config.userData : params.specificData;
-    if (additionalData) {
-      Object.assign(finalUserData, additionalData);
-      
-      // 型変換と検証
-      if (typeof finalUserData.mass === 'string') {
-        finalUserData.mass = parseFloat(finalUserData.mass) || 0;
-      }
-      finalUserData.mass = params.gameMass;
-      
-      if (Array.isArray(finalUserData.velocity)) {
-        finalUserData.velocity = new THREE.Vector3().fromArray(finalUserData.velocity);
-      }
-      
-      if (!finalUserData.acceleration) {
-        finalUserData.acceleration = new THREE.Vector3(0, 0, 0);
-      } else if (Array.isArray(finalUserData.acceleration)) {
-        finalUserData.acceleration = new THREE.Vector3().fromArray(finalUserData.acceleration);
-      }
-      
-      // 無効な値のチェック
-      if (!isFinite(finalUserData.velocity.x) || 
-          !isFinite(finalUserData.velocity.y) || 
-          !isFinite(finalUserData.velocity.z)) {
-        console.warn(`[CELESTIAL] Invalid velocity detected for ${finalUserData.name}, resetting to zero.`);
-        finalUserData.velocity.set(0, 0, 0);
-      }
-      
-      if (!isFinite(finalUserData.acceleration.x) || 
-          !isFinite(finalUserData.acceleration.y) || 
-          !isFinite(finalUserData.acceleration.z)) {
-        console.warn(`[CELESTIAL] Invalid acceleration detected for ${finalUserData.name}, resetting to zero.`);
-        finalUserData.acceleration.set(0, 0, 0);
-      }
-    }
-
-    return finalUserData;
-  }
-  
-  // 円軌道速度の計算
-  private calculateOrbitalVelocity(parent: CelestialBody, childPosition: THREE.Vector3): THREE.Vector3 {
-    const parentPosition = parent.position;
-    const relativePosition = childPosition.clone().sub(parentPosition);
-    const distance = relativePosition.length();
-    
-    if (distance < 0.1) {
-      console.warn('[CELESTIAL] Child too close to parent, using default velocity');
-      return new THREE.Vector3(0, 0, 0);
-    }
-    
-    // 重力定数とケプラーの第3法則から円軌道速度を計算
-    // v = √(GM/r)
-    const G = physicsConfig.getPhysics().G;
-    const parentMass = parent.userData.mass || 1;
-    const orbitalSpeed = Math.sqrt(G * parentMass / distance);
-    
-    // 軌道方向ベクトルの計算（位置ベクトルに垂直）
-    // デフォルトの軌道面はXZ平面だが、ランダムに傾斜させる
-    const up = new THREE.Vector3(0, 1, 0);
-    
-    // 軌道面の傾斜角をランダムに設定（-30度から+30度）
-    const inclination = (Math.random() - 0.5) * Math.PI / 3;
-    const axis = relativePosition.clone().normalize();
-    up.applyAxisAngle(axis, inclination);
-    
-    // 速度方向 = 位置ベクトル × 上方向ベクトル
-    const velocityDirection = new THREE.Vector3().crossVectors(relativePosition, up).normalize();
-    
-    // 最終的な速度ベクトル
-    const velocity = velocityDirection.multiplyScalar(orbitalSpeed);
-    
-    // 親天体が動いている場合は、その速度を加算
-    if (parent.userData.velocity) {
-      velocity.add(parent.userData.velocity);
-    }
-    
-    console.log('[CELESTIAL] Calculated orbital velocity:', {
-      parentName: parent.userData.name,
-      parentMass: parentMass,
-      distance: distance,
-      orbitalSpeed: orbitalSpeed,
-      G: G
-    });
-    
-    return velocity;
-  }
-}
-
-// 既存のcreateStarやcreatePlanet関数をエクスポート（後方互換性のため）
-export function createStar(): Partial<StarUserData> {
-  const factory = CelestialBodyFactory.getInstance();
-  const result = factory['createStarData']();
-  return result.data;
-}
-
-export function createPlanet(parentStar: CelestialBody): Partial<PlanetUserData> | null {
-  const factory = CelestialBodyFactory.getInstance();
-  const result = factory['createPlanetData'](parentStar);
-  return result ? result.data : null;
-}
-
-// 生命関連の関数は変更なし
+import * as THREE from 'three';
+import { 
+  CelestialType, 
+  CelestialConfig, 
+  CelestialCreationError,
+  Result, 
+  Ok, 
+  Err,
+  ValidationResult 
+} from './types/celestial.js';
+import { 
+  CelestialBody,
+  StarUserData,
+  PlanetUserData,
+  BlackHoleUserData,
+  CelestialBodyUserData,
+  gameState 
+} from './state.js';
+import { celestialObjectPools, starGeometry } from './utils.js';
+import { showMessage } from './ui.js';
+import { addTimelineLog } from './timeline.js';
+import { soundManager } from './sound.js';
+import { CelestialBillboardSystem } from './systems/celestialBillboard.js';
+import { blackHoleGas } from './blackHoleGas.js';
+import { physicsConfig } from './physicsConfig.js';
+
+// ファクトリークラスの実装
+export class CelestialBodyFactory {
+  private static instance: CelestialBodyFactory;
+
+  private constructor() {}
+
+  static getInstance(): CelestialBodyFactory {
+    if (!CelestialBodyFactory.instance) {
+      CelestialBodyFactory.instance = new CelestialBodyFactory();
+    }
+    return CelestialBodyFactory.instance;
+  }
+
+  // メインのファクトリーメソッド
+  static create(type: CelestialType, config: CelestialConfig): Result<CelestialBody, CelestialCreationError> {
+    const factory = CelestialBodyFactory.getInstance();
+    
+    try {
+      // パラメータ検証
+      const validation = factory.validateConfig(type, config);
+      if (!validation.isValid) {
+        return Err(new CelestialCreationError(
+          'VALIDATION_ERROR',
+          'Configuration validation failed',
+          { errors: validation.errors }
+        ));
+      }
+
+      // 天体作成
+      const body = factory.createCelestialBody(type, config);
+      if (!body) {
+        return Err(new CelestialCreationError(
+          'CREATION_FAILED',
+          `Failed to create celestial body of type: ${type}`
+        ));
+      }
+
+      // Debug: console.log('[CELESTIAL] Created celestial body:', {
+      //   type,
+      //   name: body.userData.name,
+      //   mass: body.userData.mass
+      // });
+
+      return Ok(body);
+    } catch (error) {
+      console.error('[CELESTIAL] Creation error:', error);
+      return Err(new CelestialCreationError(
+        'UNEXPECTED_ERROR',
+        error instanceof Error ? error.message : 'Unknown error occurred',
+        error
+      ));
+    }
+  }
+
+  // パラメータ検証
+  private validateConfig(type: CelestialType, config: CelestialConfig): ValidationResult {
+    const errors: string[] = [];
+
+    // 型チェック
+    if (!type || !this.isValidCelestialType(type)) {
+      errors.push(`Invalid celestial type: ${type}`);
+    }
+
+    // 親天体の検証（惑星、衛星などに必要）- ただしロード時はスキップ
+    if (!config.isLoading && this.requiresParent(type) && !config.parent) {
+      errors.push(`Type ${type} requires a parent celestial body`);
+    }
+
+    // 質量の検証
+    if (config.mass !== undefined && config.mass <= 0) {
+      errors.push('Mass must be positive');
+    }
+
+    // 半径の検証
+    if (config.radius !== undefined && config.radius <= 0) {
+      errors.push('Radius must be positive');
+    }
+
+    // ベクトルの検証
+    if (config.position && !this.isValidVector(config.position)) {
+      errors.push('Invalid position vector');
+    }
+
+    if (config.velocity && !this.isValidVector(config.velocity)) {
+      errors.push('Invalid velocity vector');
+    }
+
+    return {
+      isValid: errors.length === 0,
+      errors
+    };
+  }
+
+  // 有効な天体タイプかチェック
+  private isValidCelestialType(type: string): type is CelestialType {
+    const validTypes: CelestialType[] = [
+      'star', 'planet', 'moon', 'asteroid', 
+      'comet', 'dwarfPlanet', 'black_hole'
+    ];
+    return validTypes.includes(type as CelestialType);
+  }
+
+  // LODサポートの準備
+  private prepareLODSupport(body: CelestialBody, type: CelestialType, radius: number): void {
+    const billboardSystem = CelestialBillboardSystem.getInstance();
+    
+    // ビルボード用の設定を作成
+    const billboardConfig = billboardSystem.createBillboardConfig(type, {
+      ...body.userData,
+      radius
+    });
+    
+    // ビルボードスプライトを取得（まだbodyには追加しない）
+    const billboard = billboardSystem.getBillboard(body.userData.name || body.uuid, billboardConfig);
+    billboard.visible = false; // 初期状態では非表示
+    
+    // LOD関連のプロパティをuserDataに追加
+    body.userData.billboardSprite = billboard;
+    body.userData.lod = true; // LOD対応フラグ
+    
+    // 高詳細ジオメトリの保存
+    if (body instanceof THREE.Mesh && body.geometry) {
+      body.userData.highDetailGeometry = body.geometry;
+      
+      // 簡易ジオメトリの作成（頂点数を削減）
+      const simplifiedGeometry = this.createSimplifiedGeometry(body.geometry, type);
+      if (simplifiedGeometry) {
+        body.userData.simplifiedGeometry = simplifiedGeometry;
+      }
+    }
+    
+    // 点光源の追加（遠距離表示用）
+    if (type === 'star' || type === 'black_hole') {
+      const color = type === 'star' ? 
+        (body.userData as StarUserData).temperature ? this.getStarColorFromTemp((body.userData as StarUserData).temperature) : 0xffffff :
+        0x4400ff;
+      
+      const pointLight = new THREE.PointLight(color, 1, 0);
+      pointLight.visible = false; // 初期状態では非表示
+      body.add(pointLight);
+      body.userData.pointLight = pointLight;
+    }
+  }
+
+  // 簡易ジオメトリの作成
+  private createSimplifiedGeometry(originalGeometry: THREE.BufferGeometry, type: CelestialType): THREE.BufferGeometry | null {
+    // 天体タイプに応じて簡易化レベルを調整
+    const simplificationLevel = {
+      'star': 16,        // 恒星は比較的単純な球体
+      'planet': 24,      // 惑星は中程度の詳細度
+      'moon': 12,        // 月は低詳細
+      'asteroid': 8,     // 小惑星は最低詳細
+      'comet': 10,       // 彗星
+      'dwarfPlanet': 16, // 準惑星
+      'black_hole': 8    // ブラックホールは見た目より効果重視
+    };
+    
+    const segments = simplificationLevel[type] || 12;
+    
+    // 新しい簡易球体ジオメトリを作成
+    return new THREE.SphereGeometry(1, segments, segments);
+  }
+
+  // 温度から恒星の色を取得
+  private getStarColorFromTemp(temperature: number): number {
+    if (temperature > 30000) return 0x9bb0ff; // O型（青）
+    if (temperature > 10000) return 0xaabfff; // B型（青白）
+    if (temperature > 7500) return 0xcad7ff;  // A型（白）
+    if (temperature > 6000) return 0xf8f7ff;  // F型（黄白）
+    if (temperature > 5200) return 0xfff4ea;  // G型（黄）
+    if (temperature > 3700) return 0xffd2a1;  // K型（橙）
+    return 0xffcc6f; // M型（赤）
+  }
+
+  // 親天体が必要かチェック
+  private requiresParent(type: CelestialType): boolean {
+    // 衛星と準惑星のみ親天体が必要
+    // 小惑星と彗星は独立した天体として存在可能
+    return ['moon', 'dwarfPlanet'].includes(type);
+  }
+
+  // ベクトルの妥当性チェック
+  private isValidVector(vector: THREE.Vector3): boolean {
+    return vector instanceof THREE.Vector3 &&
+           isFinite(vector.x) && 
+           isFinite(vector.y) && 
+           isFinite(vector.z);
+  }
+
+  // 実際の天体作成処理
+  private createCelestialBody(type: CelestialType, config: CelestialConfig): CelestialBody | null {
+    let body: any;
+    const materialParams: any = { 
+      color: new THREE.Color(0xffffff), 
+      roughness: 0.8, 
+      metalness: 0.2, 
+      emissive: new THREE.Color(0x000000), 
+      emissiveIntensity: 0.2 
+    };
+    
+    let radius = 1;
+    let gameMass = 0;
+    let specificData: Partial<StarUserData | PlanetUserData | BlackHoleUserData> | null = null;
+
+    // 天体タイプ別の処理
+    if (config.isLoading) {
+      const data = config.userData;
+      gameMass = data.mass;
+      radius = data.radius || 1;
+      specificData = data;
+    } else {
+      const creationResult = this.createSpecificCelestialData(type, config);
+      if (!creationResult) return null;
+      
+      gameMass = creationResult.mass;
+      // configで指定されたradiusがある場合はそれを優先
+      radius = config.radius !== undefined ? config.radius : creationResult.radius;
+      specificData = creationResult.data;
+      
+      // Debug log removed
+    }
+
+    // 天体タイプ別の3Dオブジェクト作成
+    const objectResult = this.create3DObject(type, { 
+      radius, 
+      gameMass, 
+      materialParams, 
+      specificData,
+      config 
+    });
+    
+    if (!objectResult) return null;
+    
+    body = objectResult;
+
+    // 共通のuserData設定
+    const finalUserData = this.createUserData(type, {
+      gameMass,
+      radius,
+      config,
+      specificData
+    });
+
+    body.userData = finalUserData;
+
+    // LODサポートの準備
+    this.prepareLODSupport(body, type, radius);
+
+    // 位置設定
+    if (config.position) {
+      body.position.copy(config.position);
+    }
+
+    // 恒星の場合は光源を追加
+    if (type === 'star' && !config.isLoading) {
+      const pointLight = new THREE.PointLight(materialParams.emissive, 2, 4000);
+      body.add(pointLight);
+    }
+
+    return body;
+  }
+
+  // 天体タイプ別のデータ作成
+  private createSpecificCelestialData(
+    type: CelestialType, 
+    config: CelestialConfig
+  ): { mass: number; radius: number; data: any } | null {
+    switch (type) {
+      case 'star':
+        return this.createStarData();
+      case 'planet':
+        return this.createPlanetData(config.parent);
+      case 'moon':
+        return this.createMoonData(config.parent);
+      case 'asteroid':
+        return this.createAsteroidData(config.parent, config);
+      case 'comet':
+        return this.createCometData(config.parent, config);
+      case 'dwarfPlanet':
+        return this.createDwarfPlanetData(config.parent);
+      case 'black_hole':
+        return this.createBlackHoleData(config);
+      default:
+        return null;
+    }
+  }
+
+  // 恒星データ作成
+  private createStarData(): { mass: number; radius: number; data: Partial<StarUserData> } {
+    const starTypes = [
+      { type: 'red', tempMin: 2400, tempMax: 3700, massMin: 0.08, massMax: 0.45 },
+      { type: 'orange', tempMin: 3700, tempMax: 5200, massMin: 0.45, massMax: 0.8 },
+      { type: 'yellow', tempMin: 5200, tempMax: 6000, massMin: 0.8, massMax: 1.04 },
+      { type: 'white', tempMin: 6000, tempMax: 7500, massMin: 1.04, massMax: 1.4 },
+      { type: 'blue', tempMin: 7500, tempMax: 30000, massMin: 1.4, massMax: 16 }
+    ];
+    
+    const selectedType = starTypes[Math.floor(Math.random() * starTypes.length)];
+    const age = Math.random() * 500;
+    const temperature = Math.floor(Math.random() * (selectedType.tempMax - selectedType.tempMin + 1)) + selectedType.tempMin;
+    const mass = Math.random() * (selectedType.massMax - selectedType.massMin) + selectedType.massMin;
+    
+    const starData: Partial<StarUserData> = {
+      age: age.toFixed(2),
+      temperature: temperature,
+      mass: parseFloat(mass.toFixed(2)),
+      spectralType: selectedType.type
+    };
+    
+    starData.lifespan = this.calculateStarLifespan(starData as StarUserData);
+    
+    const gameMass = (starData.mass as number) * 1000;
+    const radius = Math.max(Math.cbrt(gameMass) * 8.0, 15.0);
+    
+    
+    return { mass: gameMass, radius, data: starData };
+  }
+
+  // 恒星の寿命計算
+  private calculateStarLifespan(starData: StarUserData): number {
+    if (starData.mass < 0.1) return 1000;
+    if (starData.mass < 0.5) return 500;
+    if (starData.mass < 1.0) return 200;
+    if (starData.mass < 2.0) return 50;
+    if (starData.mass < 5.0) return 10;
+    return 5;
+  }
+
+  // 惑星データ作成
+  private createPlanetData(parent: CelestialBody | undefined): { mass: number; radius: number; data: Partial<PlanetUserData> } | null {
+    if (!parent || !parent.userData) return null;
+    
+    const parentMass = parent.userData.mass as number;
+    const mass = parentMass * (Math.random() * 0.005 + 0.0001);
+    const radius = Math.cbrt(mass);
+    const temperature = Math.floor(Math.random() * 300) - 150;
+    const atmosphere = Math.random();
+    const water = Math.random();
+    let planetType = (mass < parentMass * 0.01) ? 'rocky' : 'gas_giant';
+    let subType = 'unknown';
+    let geologicalActivity = 0;
+
+    if (planetType === 'rocky') {
+      geologicalActivity = Math.random();
+      if (water > 0.7 && temperature > -50 && temperature < 50) {
+        subType = 'ocean_world';
+      } else if (temperature < -50) {
+        subType = 'ice_world';
+        geologicalActivity *= 0.2;
+      } else if (water < 0.1 && temperature > 0) {
+        subType = 'desert_world';
+      } else {
+        subType = 'terran';
+      }
+    } else {
+      subType = (temperature > 0) ? 'jupiter_like' : 'neptune_like';
+    }
+
+    const planetData: Partial<PlanetUserData> = {
+      mass: parseFloat(mass.toFixed(5)),
+      radius: parseFloat(radius.toFixed(5)),
+      planetType: planetType,
+      subType: subType,
+      temperature: temperature,
+      atmosphere: atmosphere.toFixed(2),
+      water: water.toFixed(2),
+      geologicalActivity: geologicalActivity.toFixed(2)
+    };
+    
+    planetData.habitability = this.calculateHabitability(planetData as PlanetUserData);
+    
+    const visualRadius = Math.max(Math.cbrt(mass) * 2.5, 3.0);
+    
+    return { mass, radius: visualRadius, data: planetData };
+  }
+
+  // 居住性計算
+  private calculateHabitability(planetData: PlanetUserData): number {
+    let score = 0;
+    const temp = planetData.temperature;
+    if (temp >= 0 && temp <= 40) score += 40;
+    else if (temp > -50 && temp < 90) score += 20;
+    
+    const atm = parseFloat(planetData.atmosphere);
+    if (atm >= 0.5 && atm <= 0.8) score += 30;
+    else if (atm > 0.2 && atm < 1.0) score += 15;
+    
+    const water = parseFloat(planetData.water);
+    score += water * 30;
+    
+    return Math.min(100, Math.max(0, Math.floor(score)));
+  }
+
+  // その他の天体データ作成メソッド
+  private createMoonData(parent: CelestialBody | undefined): { mass: number; radius: number; data: any } | null {
+    if (!parent || !parent.userData) return null;
+    const parentMass = parent.userData.mass as number;
+    const mass = parentMass * (Math.random() * 0.0002 + 0.00002);
+    const radius = Math.max(Math.cbrt(mass) * 1.8, 1.5);
+    return { mass, radius, data: {} };
+  }
+
+  private createAsteroidData(parent: CelestialBody | undefined, config: CelestialConfig): { mass: number; radius: number; data: any } | null {
+    let mass: number;
+    let radius: number;
+    
+    if (parent && parent.userData) {
+      // 親天体がある場合は、その質量に基づいて計算
+      const parentMass = parent.userData.mass as number;
+      mass = parentMass * (Math.random() * 0.00001 + 0.000001);
+      radius = Math.max(Math.cbrt(mass) * 1.0, 0.8);
+    } else if (config.mass !== undefined && config.radius !== undefined) {
+      // 親天体がない場合は、設定値を使用（衝突の破片など）
+      mass = config.mass;
+      radius = config.radius;
+    } else {
+      // どちらもない場合はデフォルト値
+      mass = 10 + Math.random() * 90;  // 10-100の範囲
+      radius = Math.max(Math.cbrt(mass) * 0.5, 0.5);
+    }
+    
+    return { mass, radius, data: {} };
+  }
+
+  private createCometData(parent: CelestialBody | undefined, config: CelestialConfig): { mass: number; radius: number; data: any } | null {
+    let mass: number;
+    let radius: number;
+    
+    if (parent && parent.userData) {
+      // 親天体がある場合は、その質量に基づいて計算
+      const parentMass = parent.userData.mass as number;
+      mass = parentMass * (Math.random() * 0.000005 + 0.0000005);
+      radius = Math.max(Math.cbrt(mass) * 1.2, 1.0);
+    } else if (config.mass !== undefined && config.radius !== undefined) {
+      // 親天体がない場合は、設定値を使用
+      mass = config.mass;
+      radius = config.radius;
+    } else {
+      // どちらもない場合はデフォルト値
+      mass = 5 + Math.random() * 45;  // 5-50の範囲（小惑星より小さめ）
+      radius = Math.max(Math.cbrt(mass) * 0.8, 0.8);
+    }
+    
+    return { mass, radius, data: {} };
+  }
+
+  private createDwarfPlanetData(parent: CelestialBody | undefined): { mass: number; radius: number; data: any } | null {
+    if (!parent || !parent.userData) return null;
+    const parentMass = parent.userData.mass as number;
+    const mass = parentMass * (Math.random() * 0.0005 + 0.00005);
+    const radius = Math.max(Math.cbrt(mass) * 2.0, 2.0);
+    return { mass, radius, data: {} };
+  }
+
+  private createBlackHoleData(config: CelestialConfig): { mass: number; radius: number; data: any } {
+    const mass = config.mass || 10000000;
+    const radius = config.radius || 500;
+    return { mass, radius, data: {} };
+  }
+
+  // 3Dオブジェクト作成（天体タイプ別）
+  private create3DObject(
+    type: CelestialType, 
+    params: any
+  ): THREE.Object3D | null {
+    switch (type) {
+      case 'star':
+        return this.createStarObject(params);
+      case 'planet':
+        return this.createPlanetObject(params);
+      case 'moon':
+        return this.createMoonObject(params);
+      case 'asteroid':
+        return this.createAsteroidObject(params);
+      case 'comet':
+        return this.createCometObject(params);
+      case 'dwarfPlanet':
+        return this.createDwarfPlanetObject(params);
+      case 'black_hole':
+        return this.createBlackHoleObject(params);
+      default:
+        return null;
+    }
+  }
+
+  // 恒星オブジェクト作成
+  private createStarObject(params: any): THREE.Mesh {
+    const starColors: { [key: string]: THREE.Color } = {
+      'red': new THREE.Color(0xFF4000),
+      'orange': new THREE.Color(0xFFA500),
+      'yellow': new THREE.Color(0xFFFF00),
+      'white': new THREE.Color(0xFFFFFF),
+      'blue': new THREE.Color(0x87CEEB)
+    };
+    
+    const starColor = starColors[params.specificData.spectralType] || new THREE.Color(0xffffff);
+    params.materialParams.color.set(starColor);
+    params.materialParams.emissive.set(starColor);
+    params.materialParams.emissiveIntensity = 1.8;
+    params.materialParams.metalness = 0.0;
+    params.materialParams.roughness = 1.0;
+    
+    
+    // ジオメトリは単位サイズ（半径1）で作成
+    const starSphereGeometry = celestialObjectPools.getSphereGeometry(1);
+    const starMaterial = celestialObjectPools.getMaterial('star', params.materialParams);
+    const body = new THREE.Mesh(starSphereGeometry, starMaterial);
+    // スケールで実際の半径を設定
+    body.scale.set(params.radius, params.radius, params.radius);
+    // シャドウの設定
+    body.castShadow = true;
+    body.receiveShadow = true;
+    
+    
+    (body.userData as any).originalRadius = params.radius;
+    (body.userData as any).materialType = 'star';
+    
+    return body;
+  }
+
+  // 惑星オブジェクト作成
+  private createPlanetObject(params: any): THREE.Group | null {
+    const planetData = params.specificData as PlanetUserData;
+    const maps = this.createRealisticPlanetMaps(
+      planetData.subType, 
+      parseFloat(planetData.water), 
+      parseFloat(planetData.atmosphere)
+    );
+    
+    if (!maps.map || !maps.normalMap) return null;
+
+    const planetMaterial = celestialObjectPools.getMaterial('planet', { 
+      map: maps.map, 
+      normalMap: maps.normalMap, 
+      normalScale: new THREE.Vector2(0.8, 0.8), 
+      emissive: new THREE.Color(0x001133), 
+      emissiveIntensity: 0.15, 
+      roughness: 0.6,
+      metalness: 0.1,
+      envMapIntensity: 0.5 
+    });
+    
+    // ジオメトリは単位サイズ（半径1）で作成
+    const planetGeometry = celestialObjectPools.getSphereGeometry(1);
+    const planetMesh = new THREE.Mesh(planetGeometry, planetMaterial);
+    // スケールで実際の半径を設定
+    planetMesh.scale.set(params.radius, params.radius, params.radius);
+    // シャドウの設定
+    planetMesh.castShadow = true;
+    planetMesh.receiveShadow = true;
+    (planetMesh.userData as any).originalRadius = params.radius;
+    (planetMesh.userData as any).materialType = 'planet';
+    
+    const body = new THREE.Group();
+    body.add(planetMesh);
+    
+    // 大気の追加
+    if (parseFloat(planetData.atmosphere) > 0.1) {
+      this.addAtmosphere(body, planetData, params.radius);
+    }
+    
+    // ガス惑星の環の追加
+    if (planetData.planetType === 'gas_giant' && Math.random() < 0.5) {
+      this.addPlanetRings(body, params.radius);
+    }
+    
+    return body;
+  }
+
+  // その他の天体オブジェクト作成メソッド（簡略化）
+  private createMoonObject(params: any): THREE.Mesh {
+    // ジオメトリは単位サイズ（半径1）で作成
+    const moonGeometry = celestialObjectPools.getSphereGeometry(1);
+    const moonMaterial = new THREE.MeshStandardMaterial({ 
+      color: 0x999999, 
+      roughness: 0.8,
+      metalness: 0.1,
+      emissive: new THREE.Color(0x333333),
+      emissiveIntensity: 0.1
+    });
+    const body = new THREE.Mesh(moonGeometry, moonMaterial);
+    // スケールで実際の半径を設定
+    body.scale.set(params.radius, params.radius, params.radius);
+    // シャドウの設定
+    body.castShadow = true;
+    body.receiveShadow = true;
+    
+    // アウトライン追加
+    this.addOutline(body, params.radius, 0xffffff, 0.2);
+    
+    return body;
+  }
+
+  private createAsteroidObject(params: any): THREE.Mesh {
+    // パラメータの検証
+    const safeRadius = (isFinite(params.radius) && params.radius > 0) ? params.radius : 1;
+    
+    // シンプルな球体ジオメトリを使用（NaNエラーを回避）
+    const asteroidGeom = celestialObjectPools.getSphereGeometry(1);
+    const asteroidMaterial = new THREE.MeshStandardMaterial({ 
+      color: 0x888888, 
+      roughness: 0.9, 
+      metalness: 0.5,
+      emissive: new THREE.Color(0x222222),
+      emissiveIntensity: 0.05
+    });
+    const body = new THREE.Mesh(asteroidGeom, asteroidMaterial);
+    
+    // スケールで実際の半径を設定
+    body.scale.set(safeRadius, safeRadius, safeRadius);
+    // シャドウの設定
+    body.castShadow = true;
+    body.receiveShadow = true;
+    
+    // アウトライン追加
+    this.addOutline(body, safeRadius, 0xaaaaaa, 0.15);
+    
+    return body;
+  }
+
+  private createCometObject(params: any): THREE.Mesh {
+    // ジオメトリは単位サイズ（半径1）で作成
+    const coreGeometry = new THREE.SphereGeometry(1, 16, 16);
+    const coreMaterial = new THREE.MeshBasicMaterial({ 
+      color: 0xaaddff, 
+      blending: THREE.AdditiveBlending,
+      transparent: true,
+      opacity: 0.8
+    });
+    const body = new THREE.Mesh(coreGeometry, coreMaterial);
+    // スケールで実際の半径を設定
+    body.scale.set(params.radius, params.radius, params.radius);
+    // シャドウの設定
+    body.castShadow = true;
+    body.receiveShadow = true;
+    
+    // コマ効果
+    const comaGeometry = new THREE.SphereGeometry(1, 12, 12);
+    const comaMaterial = new THREE.MeshBasicMaterial({
+      color: 0x66aaff,
+      transparent: true,
+      opacity: 0.2,
+      blending: THREE.AdditiveBlending
+    });
+    const coma = new THREE.Mesh(comaGeometry, comaMaterial);
+    // コマは2倍のサイズ
+    coma.scale.set(2, 2, 2);
+    body.add(coma);
+    
+    // アウトライン追加
+    this.addOutline(body, params.radius * 1.1, 0xffffff, 0.3);
+    
+    return body;
+  }
+
+  private createDwarfPlanetObject(params: any): THREE.Mesh {
+    // ジオメトリは単位サイズ（半径1）で作成
+    const dwarfGeometry = celestialObjectPools.getSphereGeometry(1);
+    const dwarfMaterial = new THREE.MeshStandardMaterial({ 
+      color: 0xaa8866, 
+      roughness: 0.9,
+      metalness: 0.2
+    });
+    const body = new THREE.Mesh(dwarfGeometry, dwarfMaterial);
+    // スケールで実際の半径を設定
+    body.scale.set(params.radius, params.radius, params.radius);
+    // シャドウの設定
+    body.castShadow = true;
+    body.receiveShadow = true;
+    return body;
+  }
+
+  private createBlackHoleObject(params: any): THREE.Group {
+    const blackHoleGroup = new THREE.Group();
+    
+    // イベントホライズン
+    const horizonMaterial = new THREE.MeshBasicMaterial({ 
+      color: 0x000000, 
+      transparent: true, 
+      opacity: 0.9,
+      depthTest: false,
+      fog: false
+    });
+    const horizon = new THREE.Mesh(starGeometry.clone(), horizonMaterial);
+    horizon.scale.set(params.radius, params.radius, params.radius);
+    horizon.renderOrder = 1000;
+    horizon.frustumCulled = false;
+    blackHoleGroup.add(horizon);
+    
+    // アウトライン
+    const outlineMaterial = new THREE.MeshBasicMaterial({ 
+      color: 0x444444, 
+      transparent: true, 
+      opacity: 0.8,
+      side: THREE.BackSide,
+      depthTest: false,
+      fog: false
+    });
+    const outline = new THREE.Mesh(starGeometry.clone(), outlineMaterial);
+    outline.scale.set(params.radius * 1.05, params.radius * 1.05, params.radius * 1.05);
+    outline.renderOrder = 999;
+    outline.frustumCulled = false;
+    blackHoleGroup.add(outline);
+
+    // エッジグロー
+    const edgeGlowGeometry = new THREE.TorusGeometry(params.radius * 1.02, params.radius * 0.05, 16, 100);
+    const edgeGlowMaterial = new THREE.MeshBasicMaterial({ 
+      color: 0xffd700, 
+      blending: THREE.AdditiveBlending, 
+      side: THREE.DoubleSide, 
+      transparent: true, 
+      opacity: 1.0,
+      depthTest: false,
+      fog: false
+    });
+    const edgeGlow = new THREE.Mesh(edgeGlowGeometry, edgeGlowMaterial);
+    edgeGlow.name = 'black_hole_edge_glow';
+    edgeGlow.renderOrder = 1001;
+    edgeGlow.frustumCulled = false;
+    blackHoleGroup.add(edgeGlow);
+
+    // 降着円盤
+    this.addAccretionDisk(blackHoleGroup, params.radius);
+    
+    blackHoleGroup.frustumCulled = false;
+    return blackHoleGroup;
+  }
+
+  // ヘルパーメソッド
+  private addOutline(body: THREE.Object3D, radius: number, color: number, opacity: number): void {
+    // ジオメトリは単位サイズ（半径1）で作成
+    const outlineGeometry = celestialObjectPools.getSphereGeometry(1);
+    const outlineMaterial = new THREE.MeshBasicMaterial({
+      color: color,
+      transparent: true,
+      opacity: opacity,
+      side: THREE.BackSide
+    });
+    const outline = new THREE.Mesh(outlineGeometry, outlineMaterial);
+    // アウトラインはオリジナルの1.05倍のサイズ
+    outline.scale.set(radius * 1.05, radius * 1.05, radius * 1.05);
+    body.add(outline);
+  }
+
+  private addAtmosphere(body: THREE.Group, planetData: PlanetUserData, radius: number): void {
+    let atmosphereColor: any = 0xffffff;
+    if (planetData.subType === 'neptune_like') atmosphereColor = 0x4169E1;
+    else if (planetData.subType === 'terran' || planetData.subType === 'ocean_world') atmosphereColor = 0x87ceeb;
+    
+    const atmosphereMaterial = celestialObjectPools.getMaterial('atmosphere', { 
+      color: atmosphereColor, 
+      transparent: true, 
+      opacity: parseFloat(planetData.atmosphere) * 0.3, 
+      blending: THREE.AdditiveBlending 
+    });
+    // ジオメトリは単位サイズ（半径1）で作成
+    const atmosphereGeometry = celestialObjectPools.getSphereGeometry(1);
+    const atmosphereSphere = new THREE.Mesh(atmosphereGeometry, atmosphereMaterial);
+    atmosphereSphere.name = 'atmosphere';
+    // 大気はオリジナルの1.05倍のサイズ
+    atmosphereSphere.scale.set(radius * 1.05, radius * 1.05, radius * 1.05);
+    (atmosphereSphere.userData as any).originalRadius = radius * 1.05;
+    (atmosphereSphere.userData as any).materialType = 'atmosphere';
+    body.add(atmosphereSphere);
+  }
+
+  private addPlanetRings(body: THREE.Group, radius: number): void {
+    const ringTexture = new THREE.CanvasTexture(document.createElement('canvas'));
+    const ringMaterial = new THREE.MeshBasicMaterial({ 
+      map: ringTexture, 
+      side: THREE.DoubleSide, 
+      transparent: true, 
+      opacity: 0.6 
+    });
+    const ring = new THREE.Mesh(
+      new THREE.RingGeometry(radius * 1.5, radius * 2.5, 64), 
+      ringMaterial
+    );
+    ring.rotation.x = Math.PI / 2 + (Math.random() - 0.5) * 0.2;
+    body.add(ring);
+  }
+
+  private addAccretionDisk(blackHoleGroup: THREE.Group, radius: number): void {
+    const diskGeometry = new THREE.RingGeometry(radius * 1.1, radius * 2.5, 64);
+    const canvas = document.createElement('canvas');
+    canvas.width = 256; 
+    canvas.height = 256;
+    const context = canvas.getContext('2d');
+    
+    if (context) {
+      const gradient = context.createRadialGradient(128, 128, 0, 128, 128, 128);
+      gradient.addColorStop(0, 'rgba(255, 200, 0, 1)');
+      gradient.addColorStop(0.5, 'rgba(255, 100, 0, 0.8)');
+      gradient.addColorStop(1, 'rgba(255, 0, 0, 0)');
+      context.fillStyle = gradient;
+      context.fillRect(0, 0, 256, 256);
+      
+      const diskTexture = new THREE.CanvasTexture(canvas);
+      const diskMaterial = new THREE.MeshBasicMaterial({ 
+        map: diskTexture, 
+        side: THREE.DoubleSide, 
+        transparent: true, 
+        blending: THREE.AdditiveBlending,
+        depthTest: false,
+        opacity: 0.9,
+        fog: false
+      });
+      const disk = new THREE.Mesh(diskGeometry, diskMaterial);
+      disk.rotation.x = Math.PI / 2;
+      disk.renderOrder = 998;
+      disk.frustumCulled = false;
+      blackHoleGroup.add(disk);
+    }
+  }
+
+  private createRealisticAsteroid(radius: number): THREE.BufferGeometry {
+    // 半径の検証とデフォルト値
+    const safeRadius = (isFinite(radius) && radius > 0) ? radius : 1;
+    
+    // デバッグ情報
+    if (!isFinite(safeRadius)) {
+      console.error('[ASTEROID] Invalid radius for asteroid:', radius, 'using default: 1');
+    }
+    
+    // 単位サイズ（半径1）でジオメトリを作成
+    const geometry = new THREE.SphereGeometry(1, 16, 16); // 頂点数を減らしてパフォーマンス向上
+    const position = geometry.attributes.position;
+    const vertex = new THREE.Vector3();
+    
+    for (let i = 0; i < position.count; i++){
+      vertex.fromBufferAttribute(position, i);
+      
+      // ランダムな凹凸を追加
+      const randomScale = 1 + (Math.random() - 0.5) * 0.4;
+      vertex.multiplyScalar(randomScale);
+      
+      // 時々深いクレーターを作成
+      if (Math.random() < 0.1) {
+        vertex.multiplyScalar(0.85 + Math.random() * 0.1);
+      }
+      
+      // 最終的にradius倍する
+      vertex.multiplyScalar(safeRadius);
+      
+      // NaNチェック
+      if (!isFinite(vertex.x) || !isFinite(vertex.y) || !isFinite(vertex.z)) {
+        console.error('[ASTEROID] NaN vertex detected at index:', i);
+        vertex.set(safeRadius, 0, 0); // フォールバック
+      }
+      
+      position.setXYZ(i, vertex.x, vertex.y, vertex.z);
+    }
+    
+    geometry.computeVertexNormals();
+    geometry.computeBoundingSphere();
+    return geometry;
+  }
+
+  private createRealisticPlanetMaps(
+    subType: string, 
+    water: number, 
+    atmosphere: number
+  ): { map: THREE.CanvasTexture | null, normalMap: THREE.CanvasTexture | null } {
+    const width = 512, height = 256;
+    const canvas = document.createElement('canvas');
+    canvas.width = width; 
+    canvas.height = height;
+    const context = canvas.getContext('2d');
+    const normalCanvas = document.createElement('canvas');
+    normalCanvas.width = width; 
+    normalCanvas.height = height;
+    const normalContext = normalCanvas.getContext('2d');
+
+    if (!context || !normalContext) {
+      return { map: null, normalMap: null };
+    }
+
+    let baseColor, landColor, oceanColor;
+
+    switch (subType) {
+      case 'jupiter_like':
+        baseColor = new THREE.Color(0xD2B48C);
+        for (let y = 0; y < height; y++) {
+          const bandFactor = Math.sin(y / (height / (Math.random() * 12 + 6))) * 0.5 + 0.5;
+          const c = baseColor.clone().offsetHSL(0, bandFactor * 0.2 - 0.1, bandFactor * 0.1 - 0.05);
+          context.fillStyle = c.getStyle();
+          context.fillRect(0, y, width, 1);
+        }
+        break;
+      case 'neptune_like':
+        baseColor = new THREE.Color(0x4169E1);
+        for (let y = 0; y < height; y++) {
+          const bandFactor = Math.sin(y / (height / (Math.random() * 8 + 4))) * 0.5 + 0.5;
+          const c = baseColor.clone().offsetHSL(0, 0, bandFactor * 0.3 - 0.15);
+          context.fillStyle = c.getStyle();
+          context.fillRect(0, y, width, 1);
+        }
+        break;
+      case 'ocean_world':
+        oceanColor = new THREE.Color(0x1e90ff);
+        landColor = new THREE.Color(0x32cd32);
+        context.fillStyle = oceanColor.getStyle();
+        context.fillRect(0, 0, width, height);
+        for (let i = 0; i < 1000; i++) {
+          context.fillStyle = landColor.getStyle();
+          context.fillRect(Math.random() * width, Math.random() * height, 3, 3);
+        }
+        break;
+      case 'ice_world':
+        context.fillStyle = '#ffffff';
+        context.fillRect(0, 0, width, height);
+        for (let i = 0; i < 50; i++) {
+          context.strokeStyle = '#cccccc';
+          context.beginPath();
+          context.moveTo(Math.random() * width, Math.random() * height);
+          context.lineTo(Math.random() * width, Math.random() * height);
+          context.stroke();
+        }
+        break;
+      case 'desert_world':
+        context.fillStyle = new THREE.Color(0xF4A460).getStyle();
+        context.fillRect(0, 0, width, height);
+        for (let i = 0; i < height; i += 4) {
+          context.fillStyle = `rgba(0,0,0,${Math.random() * 0.1})`;
+          context.fillRect(0, i, width, 2);
+        }
+        break;
+      case 'terran':
+      default:
+        oceanColor = new THREE.Color(0x4682b4);
+        landColor = new THREE.Color(0x228b22);
+        context.fillStyle = oceanColor.getStyle();
+        context.fillRect(0, 0, width, height);
+        for (let i = 0; i < 50000; i++) {
+          if (Math.random() > water) {
+            context.fillStyle = landColor.clone().offsetHSL(0, 0, (Math.random() - 0.5) * 0.2).getStyle();
+            context.fillRect(Math.random() * width, Math.random() * height, 2, 2);
+          }
+        }
+        break;
+    }
+    
+    // ノーマルマップ生成
+    normalContext.drawImage(canvas, 0, 0);
+    const imgData = context.getImageData(0, 0, width, height);
+    const normalData = normalContext.createImageData(width, height);
+    
+    for (let y = 1; y < height - 1; y++) {
+      for (let x = 1; x < width - 1; x++) {
+        const i = (y * width + x) * 4;
+        const tx = (imgData.data[i - 4] - imgData.data[i + 4]) / 255;
+        const ty = (imgData.data[i - width * 4] - imgData.data[i + width * 4]) / 255;
+        const normal = new THREE.Vector3(tx, ty, 1).normalize();
+        normalData.data[i] = (normal.x * 0.5 + 0.5) * 255;
+        normalData.data[i + 1] = (normal.y * 0.5 + 0.5) * 255;
+        normalData.data[i + 2] = (normal.z * 0.5 + 0.5) * 255;
+        normalData.data[i + 3] = 255;
+      }
+    }
+    
+    normalContext.putImageData(normalData, 0, 0);
+    
+    return { 
+      map: new THREE.CanvasTexture(canvas), 
+      normalMap: new THREE.CanvasTexture(normalCanvas) 
+    };
+  }
+
+  // 共通のuserData作成
+  private createUserData(
+    type: CelestialType,
+    params: any
+  ): CelestialBodyUserData {
+    // 速度の計算（惑星の場合は円軌道速度を計算）
+    let velocity = params.config.velocity ? params.config.velocity.clone() : new THREE.Vector3(0, 0, 0);
+    
+    // 惑星、衛星、小惑星、彗星の場合は親天体との円軌道速度を計算
+    if (!params.config.isLoading && params.config.parent && 
+        (type === 'planet' || type === 'moon' || type === 'asteroid' || type === 'comet' || type === 'dwarfPlanet')) {
+      velocity = this.calculateOrbitalVelocity(params.config.parent, params.config.position);
+    }
+    
+    const finalUserData: CelestialBodyUserData = {
+      type: type,
+      name: params.config.name || `${type}-${Math.random().toString(16).slice(2, 8)}`,
+      creationYear: gameState.gameYear,
+      mass: params.gameMass,
+      velocity: velocity,
+      acceleration: new THREE.Vector3(0, 0, 0),
+      isStatic: type === 'black_hole',
+      radius: params.radius
+    };
+
+    const additionalData = params.config.isLoading ? params.config.userData : params.specificData;
+    if (additionalData) {
+      Object.assign(finalUserData, additionalData);
+      
+      // 型変換と検証
+      if (typeof finalUserData.mass === 'string') {
+        finalUserData.mass = parseFloat(finalUserData.mass) || 0;
+      }
+      finalUserData.mass = params.gameMass;
+      
+      if (Array.isArray(finalUserData.velocity)) {
+        finalUserData.velocity = new THREE.Vector3().fromArray(finalUserData.velocity);
+      }
+      
+      if (!finalUserData.acceleration) {
+        finalUserData.acceleration = new THREE.Vector3(0, 0, 0);
+      } else if (Array.isArray(finalUserData.acceleration)) {
+        finalUserData.acceleration = new THREE.Vector3().fromArray(finalUserData.acceleration);
+      }
+      
+      // 無効な値のチェック
+      if (!isFinite(finalUserData.velocity.x) || 
+          !isFinite(finalUserData.velocity.y) || 
+          !isFinite(finalUserData.velocity.z)) {
+        console.warn(`[CELESTIAL] Invalid velocity detected for ${finalUserData.name}, resetting to zero.`);
+        finalUserData.velocity.set(0, 0, 0);
+      }
+      
+      if (!isFinite(finalUserData.acceleration.x) || 
+          !isFinite(finalUserData.acceleration.y) || 
+          !isFinite(finalUserData.acceleration.z)) {
+        console.warn(`[CELESTIAL] Invalid acceleration detected for ${finalUserData.name}, resetting to zero.`);
+        finalUserData.acceleration.set(0, 0, 0);
+      }
+    }
+
+    return finalUserData;
+  }
+  
+  // 円軌道速度の計算
+  private calculateOrbitalVelocity(parent: CelestialBody, childPosition: THREE.Vector3): THREE.Vector3 {
+    const parentPosition = parent.position;
+    const relativePosition = childPosition.clone().sub(parentPosition);
+    const distance = relativePosition.length();
+    
+    if (distance < 0.1) {
+      console.warn('[CELESTIAL] Child too close to parent, using default velocity');
+      return new THREE.Vector3(0, 0, 0);
+    }
+    
+    // 重力定数とケプラーの第3法則から円軌道速度を計算
+    // v = √(GM/r)
+    const G = physicsConfig.getPhysics().G;
+    const parentMass = parent.userData.mass || 1;
+    const orbitalSpeed = Math.sqrt(G * parentMass / distance);
+    
+    // 軌道方向ベクトルの計算（位置ベクトルに垂直）
+    // デフォルトの軌道面はXZ平面だが、ランダムに傾斜させる
+    const up = new THREE.Vector3(0, 1, 0);
+    
+    // 軌道面の傾斜角をランダムに設定（-30度から+30度）
+    const inclination = (Math.random() - 0.5) * Math.PI / 3;
+    const axis = relativePosition.clone().normalize();
+    up.applyAxisAngle(axis, inclination);
+    
+    // 速度方向 = 位置ベクトル × 上方向ベクトル
+    const velocityDirection = new THREE.Vector3().crossVectors(relativePosition, up).normalize();
+    
+    // 最終的な速度ベクトル
+    const velocity = velocityDirection.multiplyScalar(orbitalSpeed);
+    
+    // 親天体が動いている場合は、その速度を加算
+    if (parent.userData.velocity) {
+      velocity.add(parent.userData.velocity);
+    }
+    
+    console.log('[CELESTIAL] Calculated orbital velocity:', {
+      parentName: parent.userData.name,
+      parentMass: parentMass,
+      distance: distance,
+      orbitalSpeed: orbitalSpeed,
+      G: G
+    });
+    
+    return velocity;
+  }
+}
+
+// 既存のcreateStarやcreatePlanet関数をエクスポート（後方互換性のため）
+export function createStar(): Partial<StarUserData> {
+  const factory = CelestialBodyFactory.getInstance();
+  const result = factory['createStarData']();
+  return result.data;
+}
+
+export function createPlanet(parentStar: CelestialBody): Partial<PlanetUserData> | null {
+  const factory = CelestialBodyFactory.getInstance();
+  const result = factory['createPlanetData'](parentStar);
+  return result ? result.data : null;
+}
+
+// 生命関連の関数は変更なし
 export { checkLifeSpawn, evolveLife } from './celestialBody.js';